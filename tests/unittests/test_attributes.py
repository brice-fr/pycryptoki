"""
Test creation of Attributes instance
"""

import pytest
import mock

from collections import defaultdict

from pycryptoki.attributes import Attributes, KEY_TRANSFORMS, c_struct_to_python

from hypothesis import given
from hypothesis.strategies import dictionaries, integers, one_of, none, just

from ctypes import c_ulong, sizeof

MAX_INT = 2 ** (sizeof(c_ulong) * 8) - 1


def new_xform(val, reverse=False):
    """
<<<<<<< HEAD
        Mock transformation to replace existing xforms in KEY_TRANSFORMS
        :param val: Any value.
        :param reverse: 'reverse' place holder for conversion methods
        :return: (1, 1)
        """
=======
    Mock transformation to replace existing xforms in KEY_TRANSFORMS
    :param val: Any value.
    :param reverse: 'reverse' place holder for conversion methods
    :return: (1, 1)
    """
>>>>>>> b0395296
    if reverse:
        return 1
    return 1, 1


# Create mock dict w/ all xforms = 'new_xform'
mock_xform_dict = defaultdict(lambda: new_xform)
mock_xform_dict.update({key: new_xform for key in KEY_TRANSFORMS})


@pytest.yield_fixture()
def setup_mock_dict():
    """ Fixture for creating dictionary of mockxforms """
    with mock.patch("pycryptoki.attributes.KEY_TRANSFORMS", new=mock_xform_dict):
        yield


@pytest.mark.usefixtures("setup_mock_dict")
class TestAttributes(object):
    def test_no_params(self):
        """ Create Attributes object without specifying any parameters """
        attr = Attributes()
        c_struct = attr.get_c_struct()
        assert isinstance(attr, Attributes)
        assert len(attr) == sizeof(c_struct) == 0

    @given(
        dictionaries(
            keys=integers(min_value=1, max_value=MAX_INT), values=none(), dict_class=Attributes
        )
    )
    def test_null_dictionary(self, test_dic):
        """
        Test creation of Attributes class.
        :param test_dic: Dictionary of random size, w/ all elements = None
        """
        res = test_dic.get_c_struct()
        for attr in res:
            assert attr.pValue is None
            assert attr.usValueLen == 0

        # Back to python dictionary
        py_dic = c_struct_to_python(res)
        assert test_dic == py_dic

    @given(
        dictionaries(
            keys=integers(min_value=1, max_value=MAX_INT), values=just(1), dict_class=Attributes
        )
    )
    def test_full_dictionary(self, test_dic):
        """
        Test creation of Attributes class.
        :param test_dic: Dicitonary of random size, w/ all elements = 1
        """
        res = test_dic.get_c_struct()
        for attr in res:
            assert attr.pValue == 1
            assert attr.usValueLen == 1

        # Back to python dictionary
        py_dic = c_struct_to_python(res)
        assert test_dic == py_dic

    @given(
        dictionaries(
            keys=integers(min_value=1, max_value=MAX_INT),
            dict_class=Attributes,
            values=one_of(just(1), none()),
        )
    )
    def test_rand_dictionary(self, test_dic):
        """
        Test creation of Attributes class.
        :param test_dic: Dictionary of random size, elements = 1 or None
        """
        # Iterate through dictionary and store keys w/ value = 1
        l = [key for key in test_dic if test_dic[key] == 1]

        res = test_dic.get_c_struct()
        for attr in res:
            if attr.type in l:
                assert attr.pValue == 1
                assert attr.usValueLen == 1
            else:
                assert attr.pValue is None
                assert attr.usValueLen == 0

        # Back to python dictionary
        py_dic = c_struct_to_python(res)
        assert test_dic == py_dic<|MERGE_RESOLUTION|>--- conflicted
+++ resolved
@@ -19,19 +19,11 @@
 
 def new_xform(val, reverse=False):
     """
-<<<<<<< HEAD
-        Mock transformation to replace existing xforms in KEY_TRANSFORMS
-        :param val: Any value.
-        :param reverse: 'reverse' place holder for conversion methods
-        :return: (1, 1)
-        """
-=======
     Mock transformation to replace existing xforms in KEY_TRANSFORMS
     :param val: Any value.
     :param reverse: 'reverse' place holder for conversion methods
     :return: (1, 1)
     """
->>>>>>> b0395296
     if reverse:
         return 1
     return 1, 1

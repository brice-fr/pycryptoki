import logging

import pytest

from pycryptoki.default_templates import (
    CKM_DSA_KEY_PAIR_GEN_PRIVTEMP,
    CKM_DSA_KEY_PAIR_GEN_PUBTEMP_1024_160,
    CKM_DSA_KEY_PAIR_GEN_PUBTEMP_2048_224,
    CKM_DSA_KEY_PAIR_GEN_PUBTEMP_2048_256,
    CKM_DSA_KEY_PAIR_GEN_PUBTEMP_3072_256,
    CKM_ECDSA_KEY_PAIR_GEN_PRIVTEMP,
    CKM_ECDSA_KEY_PAIR_GEN_PUBTEMP,
    CKM_KCDSA_KEY_PAIR_GEN_PRIVTEMP,
    CKM_KCDSA_KEY_PAIR_GEN_PUBTEMP_1024_160,
    CKM_KCDSA_KEY_PAIR_GEN_PUBTEMP_2048_256,
    curve_list,
    get_default_key_template,
    get_default_key_pair_template,
    MECHANISM_LOOKUP_EXT,
    CKM_DES2_KEY_GEN_TEMP,
    CKM_AES_KEY_GEN_TEMP,
)
from pycryptoki.defines import (
    CKM_DES_KEY_GEN,
    CKM_DES2_KEY_GEN,
    CKM_DES3_KEY_GEN,
    CKM_CAST3_KEY_GEN,
    CKM_CAST5_KEY_GEN,
    CKM_RC2_KEY_GEN,
    CKM_RC4_KEY_GEN,
    CKM_RC5_KEY_GEN,
    CKM_GENERIC_SECRET_KEY_GEN,
    CKM_AES_KEY_GEN,
    CKM_ARIA_KEY_GEN,
    CKM_SEED_KEY_GEN,
    CKM_RSA_PKCS_KEY_PAIR_GEN,
    CKM_DSA_KEY_PAIR_GEN,
    CKM_DH_PKCS_KEY_PAIR_GEN,
    CKM_ECDSA_KEY_PAIR_GEN,
    CKA_ECDSA_PARAMS,
    CKM_KCDSA_KEY_PAIR_GEN,
    CKM_RSA_X9_31_KEY_PAIR_GEN,
    CKM_SHA1_KEY_DERIVATION,
    CKM_SHA224_KEY_DERIVATION,
    CKM_SHA256_KEY_DERIVATION,
    CKM_SHA384_KEY_DERIVATION,
    CKM_SHA512_KEY_DERIVATION,
    CKM_MD5_KEY_DERIVATION,
    CKM_MD2_KEY_DERIVATION,
    CKR_OK,
    CKA_VALUE_LEN,
    CKR_KEY_SIZE_RANGE,
    CKD_NULL,
    CKM_ECDH1_DERIVE,
    CKA_CLASS,
    CKA_LABEL,
    CKO_SECRET_KEY,
    CKA_EC_POINT,
    CKA_SENSITIVE,
    CKA_PRIVATE,
    CKA_DECRYPT,
    CKA_ENCRYPT,
    CKK_DES,
    CKA_KEY_TYPE,
    CKM_DES_ECB,
    CKR_MECHANISM_INVALID,
    CKM_DES2_DUKPT_IPEK,
    CKM_AES_CBC_ENCRYPT_DATA,
<<<<<<< HEAD
    CKM_AES_ECB_ENCRYPT_DATA)
=======
    CKM_AES_ECB_ENCRYPT_DATA,
)
>>>>>>> b0395296
from pycryptoki.ca_extensions.object_handler import ca_destroy_multiple_objects_ex
from pycryptoki.encryption import c_encrypt_ex, c_decrypt_ex
from pycryptoki.key_generator import (
    c_generate_key,
    c_generate_key_pair,
    c_derive_key,
    c_generate_key_ex,
    c_destroy_object,
    c_derive_key_ex,
    c_generate_key_pair_ex,
)
from pycryptoki.mechanism import NullMech, StringDataDerivationMechanism
from pycryptoki.object_attr_lookup import c_get_attribute_value_ex, c_find_objects_ex
from pycryptoki.return_values import ret_vals_dictionary
from pycryptoki.test_functions import verify_object_attributes
from .util import get_session_template

logger = logging.getLogger(__name__)

KEYS = [
    CKM_DES_KEY_GEN,
    CKM_DES2_KEY_GEN,
    CKM_DES3_KEY_GEN,
    CKM_CAST3_KEY_GEN,
    CKM_CAST5_KEY_GEN,
    CKM_GENERIC_SECRET_KEY_GEN,
    CKM_RC2_KEY_GEN,
    CKM_RC4_KEY_GEN,
    CKM_RC5_KEY_GEN,
    CKM_AES_KEY_GEN,
    CKM_SEED_KEY_GEN,
    CKM_ARIA_KEY_GEN,
]


def pair_params(key_gen):
    """ Return the params tuple given the key_gen mech """
    return (key_gen,) + get_default_key_pair_template(key_gen)


DSA_PUB_TEMPS = [
    CKM_DSA_KEY_PAIR_GEN_PUBTEMP_1024_160,
    CKM_DSA_KEY_PAIR_GEN_PUBTEMP_2048_224,
    CKM_DSA_KEY_PAIR_GEN_PUBTEMP_2048_256,
    CKM_DSA_KEY_PAIR_GEN_PUBTEMP_3072_256,
]
KCDSA_P_TEMPS = [CKM_KCDSA_KEY_PAIR_GEN_PUBTEMP_1024_160, CKM_KCDSA_KEY_PAIR_GEN_PUBTEMP_2048_256]

KEY_PAIRS = [
    pair_params(CKM_RSA_PKCS_KEY_PAIR_GEN),
    pair_params(CKM_DH_PKCS_KEY_PAIR_GEN),
    pair_params(CKM_ECDSA_KEY_PAIR_GEN),
    pair_params(CKM_RSA_X9_31_KEY_PAIR_GEN),
]
KEY_PAIRS.extend([(CKM_DSA_KEY_PAIR_GEN, x, CKM_DSA_KEY_PAIR_GEN_PRIVTEMP) for x in DSA_PUB_TEMPS])
KEY_PAIRS.extend(
    [(CKM_KCDSA_KEY_PAIR_GEN, x, CKM_KCDSA_KEY_PAIR_GEN_PRIVTEMP) for x in KCDSA_P_TEMPS]
)

DERIVE_PARAMS = {
    CKM_SHA224_KEY_DERIVATION: "SHA224",
    CKM_SHA256_KEY_DERIVATION: "SHA256",
    CKM_SHA384_KEY_DERIVATION: "SHA384",
    CKM_SHA512_KEY_DERIVATION: "SHA512",
}
DERIVE_KEYS = {
    CKM_DES_KEY_GEN: "DES",
    CKM_DES2_KEY_GEN: "DES2",
    CKM_CAST3_KEY_GEN: "CAST3",
    CKM_GENERIC_SECRET_KEY_GEN: "GENERIC",
    CKM_CAST5_KEY_GEN: "CAST5",
    CKM_SEED_KEY_GEN: "SEED",
}
DRV_TOO_LONG = {
    CKM_SHA1_KEY_DERIVATION: "SHA1",
    CKM_MD2_KEY_DERIVATION: "MD2",
    CKM_MD5_KEY_DERIVATION: "MD5",
}
TOO_LONG_KEY = {CKM_DES3_KEY_GEN: "DES3", CKM_AES_KEY_GEN: "AES", CKM_ARIA_KEY_GEN: "ARIA"}
ALL_DERIVES = {k: v for d in [DERIVE_PARAMS, DRV_TOO_LONG] for k, v in d.items()}

DATA = b"1234567812345678"


class TestKeys(object):
    """
    Tests Key & Key pair generation
    """

    def verify_ret(self, ret, expected_ret):
        """ Verify ret check and len > 0"""
        assert ret == expected_ret, (
            "Function should return: "
            + ret_vals_dictionary[expected_ret]
            + ".\nInstead returned: "
            + ret_vals_dictionary[ret]
        )

    def verify_key_len(self, k1, k2):
        """ Verify that key > 0"""
        assert k1 > 0, "Key should be > 0"
        assert k2 > 0, "Priv key should be > 0"

    @pytest.fixture(autouse=True)
    def setup_teardown(self, auth_session):
        self.h_session = auth_session

    def test_derive_dukpt_ipek(self, valid_mechanisms):
        """
        Test derive key for the new dukpt ipek mechanism
        """
        if CKM_DES2_DUKPT_IPEK not in valid_mechanisms:
            pytest.skip("This test is only valid for FWs that support CKM_DES2_DUKPT_IPEK")
        key_template = get_session_template(get_default_key_template(CKM_DES2_KEY_GEN))
        ret, h_base_key = c_generate_key(self.h_session, CKM_DES2_KEY_GEN, key_template)
        mech = StringDataDerivationMechanism(
            mech_type=CKM_DES2_DUKPT_IPEK, params={"data": 0xFFFF9876543210E00000}
        ).to_c_mech()
        derived_key_template = key_template.copy()
        del derived_key_template[CKA_VALUE_LEN]
        derived_key_template[CKA_LABEL] = b"DUKPT IPEK"
        ret, h_derived_key = c_derive_key(
            self.h_session, h_base_key, derived_key_template, mechanism=mech
        )
        try:
            self.verify_ret(ret, CKR_OK)
            verify_object_attributes(self.h_session, h_derived_key, derived_key_template)
        finally:
            if h_base_key:
                c_destroy_object(self.h_session, h_base_key)
            if h_derived_key:
                c_destroy_object(self.h_session, h_derived_key)

    @pytest.mark.parametrize("key_type", KEYS, ids=[MECHANISM_LOOKUP_EXT[k][0] for k in KEYS])
    def test_generate_key(self, key_type, valid_mechanisms):
        """
        Test generation of keys for sym. crypto systems
        :param key_type: key generation mechanism
        """
        key_template = get_session_template(get_default_key_template(key_type))
        ret, key_handle = c_generate_key(self.h_session, key_type, key_template)

        try:
            if key_type not in valid_mechanisms:
                self.verify_ret(ret, CKR_MECHANISM_INVALID)
            else:
                self.verify_ret(ret, CKR_OK)
                self.verify_key_len(key_handle, key_handle)
        finally:
            c_destroy_object(self.h_session, key_handle)

    @pytest.mark.parametrize(
        ("key_type", "pub_key_temp", "prv_key_temp"),
        KEY_PAIRS,
        ids=[MECHANISM_LOOKUP_EXT[k[0]][0] for k in KEY_PAIRS],
    )
    def test_generate_key_pair(self, key_type, pub_key_temp, prv_key_temp, valid_mechanisms):
        """
        Test generation of key pairs for asym. crypto systems
        :param key_type: key generation mechanism
        :param pub_key_temp: public key template
        :param prv_key_temp: private key template
        """
        ret, pub_key, prv_key = c_generate_key_pair(
            self.h_session,
            key_type,
            get_session_template(pub_key_temp),
            get_session_template(prv_key_temp),
        )
        try:
            if key_type not in valid_mechanisms:
                self.verify_ret(ret, CKR_MECHANISM_INVALID)
            else:
                self.verify_ret(ret, CKR_OK)
                self.verify_key_len(pub_key, prv_key)
        finally:
            c_destroy_object(self.h_session, prv_key)
            c_destroy_object(self.h_session, pub_key)

    @pytest.mark.parametrize("curve_type", list(curve_list.keys()))
    def test_generate_ecdsa_key_pairs(self, curve_type):
        """
        Test generate ECDSA key pairs
        :param curve_type:
        """
        pub_temp = CKM_ECDSA_KEY_PAIR_GEN_PUBTEMP.copy()
        pub_temp[CKA_ECDSA_PARAMS] = curve_list[curve_type]
        data = c_generate_key_pair(
            self.h_session,
            CKM_ECDSA_KEY_PAIR_GEN,
            get_session_template(pub_temp),
            get_session_template(CKM_ECDSA_KEY_PAIR_GEN_PRIVTEMP),
        )
        ret, public_key_handle, private_key_handle = data
        try:
            self.verify_ret(ret, CKR_OK)
            self.verify_key_len(public_key_handle, private_key_handle)
        finally:
            if public_key_handle:
                c_destroy_object(self.h_session, public_key_handle)
            if private_key_handle:
                c_destroy_object(self.h_session, private_key_handle)

    @pytest.mark.parametrize("d_type", list(ALL_DERIVES.keys()), ids=list(ALL_DERIVES.values()))
    @pytest.mark.parametrize("key_type", list(DERIVE_KEYS.keys()), ids=list(DERIVE_KEYS.values()))
    def test_derive_key(self, key_type, d_type, valid_mechanisms):
        """
        Test derive key for using parametrized hash
        :param key_type: Key-gen mechanism
        :param d_type: Hash mech
        """
        if key_type not in valid_mechanisms:
            pytest.skip("Not a valid mechanism on this product")
        key_template = get_session_template(get_default_key_template(key_type))
        h_base_key = c_generate_key_ex(self.h_session, key_type, key_template)
        mech = NullMech(d_type).to_c_mech()

        derived_key_template = key_template.copy()
        del derived_key_template[CKA_VALUE_LEN]

        ret, h_derived_key = c_derive_key(self.h_session, h_base_key, key_template, mechanism=mech)
        try:
            self.verify_ret(ret, CKR_OK)
            verify_object_attributes(self.h_session, h_derived_key, key_template)
        finally:
            if h_base_key:
                c_destroy_object(self.h_session, h_base_key)
            if h_derived_key:
                c_destroy_object(self.h_session, h_derived_key)

    @pytest.mark.parametrize(
        "mech",
        [
            {
                "mech_type": CKM_AES_CBC_ENCRYPT_DATA,
                "params": {"data": list(range(32)), "iv": list(range(16))},
            },
<<<<<<< HEAD
            {
                "mech_type": CKM_AES_ECB_ENCRYPT_DATA,
                "params": {"data": list(range(32))},
            }
=======
            {"mech_type": CKM_AES_ECB_ENCRYPT_DATA, "params": {"data": list(range(32))}},
>>>>>>> b0395296
        ],
        ids=["CKM_AES_CBC_ENCRYPT_DATA", "CKM_AES_ECB_ENCRYPT_DATA"],
    )
    def test_derive_key_aes_mechs(self, mech):
        key_template = get_session_template(get_default_key_template(CKM_AES_KEY_GEN))
        h_base_key = c_generate_key_ex(self.h_session, CKM_AES_KEY_GEN, key_template)

        derived_key_template = key_template.copy()
        del derived_key_template[CKA_VALUE_LEN]

        ret, h_derived_key = c_derive_key(self.h_session, h_base_key, key_template, mechanism=mech)
        try:
            self.verify_ret(ret, CKR_OK)
            verify_object_attributes(self.h_session, h_derived_key, key_template)
        finally:
            if h_base_key:
                c_destroy_object(self.h_session, h_base_key)
            if h_derived_key:
                c_destroy_object(self.h_session, h_derived_key)

    @pytest.mark.parametrize("d_type", list(DRV_TOO_LONG.keys()), ids=list(DRV_TOO_LONG.values()))
    @pytest.mark.parametrize("key_type", list(TOO_LONG_KEY.keys()), ids=list(TOO_LONG_KEY.values()))
    def test_too_long_length_derives(self, key_type, d_type, valid_mechanisms):
        """
        Verify that trying to derive a key that is too long for the given derivation function
        will return CKR_KEY_SIZE_RANGE
        :param key_type:
        :param d_type:
        """
        if key_type not in valid_mechanisms:
            pytest.skip("Not a valid mechanism on this product")
        key_template = get_session_template(get_default_key_template(key_type))
        h_base_key = c_generate_key_ex(self.h_session, key_type, key_template)
        mech = NullMech(d_type).to_c_mech()

        derived_key_template = key_template.copy()
        del derived_key_template[CKA_VALUE_LEN]

        ret, h_derived_key = c_derive_key(self.h_session, h_base_key, key_template, mechanism=mech)
        try:
            self.verify_ret(ret, CKR_KEY_SIZE_RANGE)
        finally:
            if h_base_key:
                c_destroy_object(self.h_session, h_base_key)
            if h_derived_key:
                c_destroy_object(self.h_session, h_derived_key)

    @pytest.mark.parametrize("d_type", list(DERIVE_PARAMS.keys()), ids=list(DERIVE_PARAMS.values()))
    @pytest.mark.parametrize("key_type", list(TOO_LONG_KEY.keys()), ids=list(TOO_LONG_KEY.values()))
    def test_long_length_derive_key(self, key_type, d_type, valid_mechanisms):
        """
        Test deriving a key
        :param key_type: key generation mechanism
        :param d_type: derive mechanism
        """
        key_template = get_session_template(get_default_key_template(key_type))
        if key_type not in valid_mechanisms:
            pytest.skip("Not a valid mechanism on this product")
        h_base_key = c_generate_key_ex(self.h_session, key_type, key_template)
        mech = NullMech(d_type).to_c_mech()

        derived_key_template = key_template.copy()
        del derived_key_template[CKA_VALUE_LEN]

        ret, h_derived_key = c_derive_key(self.h_session, h_base_key, key_template, mechanism=mech)
        try:
            self.verify_ret(ret, CKR_OK)
            verify_object_attributes(self.h_session, h_derived_key, key_template)
        finally:
            if h_base_key:
                c_destroy_object(self.h_session, h_base_key)
            if h_derived_key:
                c_destroy_object(self.h_session, h_derived_key)

    @pytest.mark.parametrize("curve_type", sorted(list(curve_list.keys())))
    def test_x9_key_derive(self, auth_session, curve_type):
        """
        Test we can do X9 key derivation
        """
        derived_key2 = derived_key1 = pub_key1 = pub_key2 = prv_key2 = prv_key1 = None
        derived_template = {
            CKA_CLASS: CKO_SECRET_KEY,
            CKA_KEY_TYPE: CKK_DES,
            CKA_ENCRYPT: True,
            CKA_DECRYPT: True,
            CKA_PRIVATE: True,
            CKA_SENSITIVE: True,
        }
        pub_temp, priv_temp = get_default_key_pair_template(CKM_ECDSA_KEY_PAIR_GEN)
        priv_temp = get_session_template(priv_temp)
        pub_temp = get_session_template(pub_temp)
        pub_temp[CKA_ECDSA_PARAMS] = curve_list[curve_type]

        pub_key1, prv_key1 = c_generate_key_pair_ex(
            auth_session, CKM_ECDSA_KEY_PAIR_GEN, pbkey_template=pub_temp, prkey_template=priv_temp
        )
        try:
            pub_key2, prv_key2 = c_generate_key_pair_ex(
                auth_session,
                CKM_ECDSA_KEY_PAIR_GEN,
                pbkey_template=pub_temp,
                prkey_template=priv_temp,
            )

            pub_key1_raw = c_get_attribute_value_ex(auth_session, pub_key1, {CKA_EC_POINT: None})[
                CKA_EC_POINT
            ]
            pub_key2_raw = c_get_attribute_value_ex(auth_session, pub_key2, {CKA_EC_POINT: None})[
                CKA_EC_POINT
            ]
            derived_key1 = c_derive_key_ex(
                auth_session,
                h_base_key=prv_key2,
                template=derived_template,
                mechanism={
                    "mech_type": CKM_ECDH1_DERIVE,
                    "params": {"kdf": CKD_NULL, "sharedData": None, "publicData": pub_key1_raw},
                },
            )

            derived_key2 = c_derive_key_ex(
                auth_session,
                h_base_key=prv_key1,
                template=derived_template,
                mechanism={
                    "mech_type": CKM_ECDH1_DERIVE,
                    "params": {"kdf": CKD_NULL, "sharedData": None, "publicData": pub_key2_raw},
                },
            )
            cipher_data = c_encrypt_ex(auth_session, derived_key1, data=DATA, mechanism=CKM_DES_ECB)
            restored_text = c_decrypt_ex(
                auth_session, derived_key2, cipher_data, mechanism=CKM_DES_ECB
            )
            assert DATA == restored_text.rstrip(b"\x00")
        finally:
            for key in (pub_key1, prv_key1, pub_key2, prv_key2, derived_key1, derived_key2):
                if key:
                    c_destroy_object(auth_session, key)

    def test_destroymultipleobjects(self):
        """
        Test deletion of multiple keys
        Tested by RSA key pair
        """

        key_type, pub_key_temp, priv_key_temp = pair_params(CKM_RSA_PKCS_KEY_PAIR_GEN)
        session_pub_template = get_session_template(pub_key_temp)
        session_priv_template = get_session_template(priv_key_temp)
        ret, pub_key, prv_key = c_generate_key_pair(
            self.h_session, key_type, session_pub_template, session_priv_template
        )

        try:

            ret = ca_destroy_multiple_objects_ex(self.h_session, [pub_key, prv_key])
            self.verify_ret(ret, CKR_OK)
            for templ in (session_pub_template, session_priv_template):
                objs = c_find_objects_ex(self.h_session, templ, 1)
                assert len(objs) == 0

        except Exception:
            for key in (pub_key, prv_key):
                c_destroy_object(self.h_session, key)<|MERGE_RESOLUTION|>--- conflicted
+++ resolved
@@ -66,12 +66,8 @@
     CKR_MECHANISM_INVALID,
     CKM_DES2_DUKPT_IPEK,
     CKM_AES_CBC_ENCRYPT_DATA,
-<<<<<<< HEAD
-    CKM_AES_ECB_ENCRYPT_DATA)
-=======
     CKM_AES_ECB_ENCRYPT_DATA,
 )
->>>>>>> b0395296
 from pycryptoki.ca_extensions.object_handler import ca_destroy_multiple_objects_ex
 from pycryptoki.encryption import c_encrypt_ex, c_decrypt_ex
 from pycryptoki.key_generator import (
@@ -309,14 +305,7 @@
                 "mech_type": CKM_AES_CBC_ENCRYPT_DATA,
                 "params": {"data": list(range(32)), "iv": list(range(16))},
             },
-<<<<<<< HEAD
-            {
-                "mech_type": CKM_AES_ECB_ENCRYPT_DATA,
-                "params": {"data": list(range(32))},
-            }
-=======
             {"mech_type": CKM_AES_ECB_ENCRYPT_DATA, "params": {"data": list(range(32))}},
->>>>>>> b0395296
         ],
         ids=["CKM_AES_CBC_ENCRYPT_DATA", "CKM_AES_ECB_ENCRYPT_DATA"],
     )

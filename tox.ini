[tox]
<<<<<<< HEAD
envlist=py27,py35,pypy,py36,py37
=======
envlist=clean,py27,py36,py37,py38,report
>>>>>>> b0395296
[testenv]
deps=pytest==3.10.1
     six
     rpyc==3.4.4;python_version<='2.7'
     rpyc==4.0.2;python_version>'3'
<<<<<<< HEAD
     hypothesis==4.6.1
     mock
     pytz
     future
=======
     hypothesis
     mock
     pytz
     future
     pytest-cov
>>>>>>> b0395296
commands=pytest \
         tests/unittests \
         --junitxml=junit-{envname}.xml \
         --showlocals \
         -ra \
         --cov=pycryptoki --cov-append {posargs}


[testenv:report]
deps = coverage
skip_install = true
commands =
    coverage report
    coverage xml

[testenv:clean]
deps = coverage
skip_install = true
commands = coverage erase<|MERGE_RESOLUTION|>--- conflicted
+++ resolved
@@ -1,26 +1,15 @@
 [tox]
-<<<<<<< HEAD
-envlist=py27,py35,pypy,py36,py37
-=======
 envlist=clean,py27,py36,py37,py38,report
->>>>>>> b0395296
 [testenv]
 deps=pytest==3.10.1
      six
      rpyc==3.4.4;python_version<='2.7'
      rpyc==4.0.2;python_version>'3'
-<<<<<<< HEAD
-     hypothesis==4.6.1
-     mock
-     pytz
-     future
-=======
      hypothesis
      mock
      pytz
      future
      pytest-cov
->>>>>>> b0395296
 commands=pytest \
          tests/unittests \
          --junitxml=junit-{envname}.xml \

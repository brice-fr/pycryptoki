--- conflicted
+++ resolved
@@ -343,12 +343,7 @@
 
     @refresh_c_arrays(1)
     def _get_hsm_caps():
-<<<<<<< HEAD
-        """Closer for retries to work w/ properties
-        """
-=======
         """Closer for retries to work w/ properties"""
->>>>>>> b0395296
         return CA_GetHSMCapabilitySet(
             slot_id, cap_ids.array, cap_ids.size, cap_vals.array, cap_vals.size
         )
@@ -392,12 +387,7 @@
 
     @refresh_c_arrays(1)
     def _ca_get_hsm_policy_set():
-<<<<<<< HEAD
-        """Closure for retries.
-        """
-=======
         """Closure for retries."""
->>>>>>> b0395296
         return CA_GetHSMPolicySet(
             slot_id, pol_ids.array, pol_ids.size, pol_vals.array, pol_vals.size
         )

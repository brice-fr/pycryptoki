"""
DES3-specific mechanism implementations.
"""
import logging
from ctypes import c_void_p, cast, pointer, sizeof, POINTER

from . import Mechanism
<<<<<<< HEAD
=======

from ..attributes import to_byte_array
from ..conversions import from_bytestring
from ..cryptoki import (
    CK_ULONG,
    CK_BYTE,
    CK_BYTE_PTR,
    CK_DES_CTR_PARAMS,
    CK_KEY_DERIVATION_STRING_DATA,
    CK_DES_CBC_ENCRYPT_DATA_PARAMS,
)
>>>>>>> b0395296

from ..attributes import to_byte_array
from ..conversions import from_bytestring
from ..cryptoki import (
    CK_ULONG,
    CK_BYTE,
    CK_BYTE_PTR,
    CK_DES_CTR_PARAMS,
    CK_KEY_DERIVATION_STRING_DATA,
    CK_DES_CBC_ENCRYPT_DATA_PARAMS,
)

from ..attributes import to_byte_array
from ..conversions import from_bytestring
from ..cryptoki import CK_ULONG, CK_BYTE, CK_BYTE_PTR, CK_DES_CTR_PARAMS, \
    CK_KEY_DERIVATION_STRING_DATA, CK_DES_CBC_ENCRYPT_DATA_PARAMS
LOG = logging.getLogger(__name__)


class DES3CTRMechanism(Mechanism):
    """
    DES3 CTR Mechanism param conversion.
    """

    REQUIRED_PARAMS = ["cb", "ulCounterBits"]

    def to_c_mech(self):
        """
        Convert extra parameters to ctypes, then build out the mechanism.

        :return: :class:`~pycryptoki.cryptoki.CK_MECHANISM`
        """
        super(DES3CTRMechanism, self).to_c_mech()
        ctr_params = CK_DES_CTR_PARAMS()
        ctr_params.cb = (CK_BYTE * 8)(*self.params["cb"])
        ctr_params.ulCounterBits = CK_ULONG(self.params["ulCounterBits"])
        self.mech.pParameter = cast(pointer(ctr_params), c_void_p)
        self.mech.usParameterLen = CK_ULONG(sizeof(ctr_params))
        return self.mech


class DES3ECBEncryptDataMechanism(Mechanism):
    """
    DES3 mechanism for deriving keys from encrypted data.
    """

    REQUIRED_PARAMS = ["data"]

    def to_c_mech(self):
        """
        Convert extra parameters to ctypes, then build out the mechanism.

        :return: :class:`~pycryptoki.cryptoki.CK_MECHANISM`
        """
        super(DES3ECBEncryptDataMechanism, self).to_c_mech()
        # from https://www.cryptsoft.com/pkcs11doc/v220
        # /group__SEC__12__14__2__MECHANISM__PARAMETERS.html
        # CKM_DES3_ECB_ENCRYPT_DATA
        # Note: data should same or > size of key in multiples of 8.
        params = CK_KEY_DERIVATION_STRING_DATA()
        pdata, data_len = to_byte_array(from_bytestring(self.params["data"]))
        pdata = cast(pdata, CK_BYTE_PTR)
        params.pData = pdata
        params.ulLen = CK_ULONG(data_len.value)
        self.mech.pParameter = cast(pointer(params), c_void_p)
        self.mech.usParameterLen = CK_ULONG(sizeof(params))
        return self.mech


class DES3CBCEncryptDataMechanism(Mechanism):
    """
    DES3 CBC mechanism for deriving keys from encrypted data.
    """

    REQUIRED_PARAMS = ["iv", "data"]

    def to_c_mech(self):
        """
        Convert extra parameters to ctypes, then build out the mechanism.

        :return: :class:`~pycryptoki.cryptoki.CK_MECHANISM`
        """
        super(DES3CBCEncryptDataMechanism, self).to_c_mech()
        # from https://www.cryptsoft.com/pkcs11doc/v220
        # /group__SEC__12__14__2__MECHANISM__PARAMETERS.html
        # CKM_DES3_CBC_ENCRYPT_DATA
        # Note: data should same or > size of key in multiples of 8.
        params = CK_DES_CBC_ENCRYPT_DATA_PARAMS()
        pdata, data_len = to_byte_array(from_bytestring(self.params["data"]))
        pdata = cast(pdata, CK_BYTE_PTR)
        # Note: IV should always be a length of 8.
        params.iv = (CK_BYTE * 8)(*self.params["iv"])
        params.pData = pdata
        params.length = CK_ULONG(data_len.value)
        self.mech.pParameter = cast(pointer(params), c_void_p)
        self.mech.usParameterLen = CK_ULONG(sizeof(params))
        return self.mech<|MERGE_RESOLUTION|>--- conflicted
+++ resolved
@@ -5,8 +5,6 @@
 from ctypes import c_void_p, cast, pointer, sizeof, POINTER
 
 from . import Mechanism
-<<<<<<< HEAD
-=======
 
 from ..attributes import to_byte_array
 from ..conversions import from_bytestring
@@ -18,7 +16,6 @@
     CK_KEY_DERIVATION_STRING_DATA,
     CK_DES_CBC_ENCRYPT_DATA_PARAMS,
 )
->>>>>>> b0395296
 
 from ..attributes import to_byte_array
 from ..conversions import from_bytestring

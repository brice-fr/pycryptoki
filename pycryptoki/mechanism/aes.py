"""
AES-specific mechanism implementations.
"""
import logging
from ctypes import c_void_p, cast, pointer, sizeof

from . import Mechanism
from ..attributes import to_byte_array
from ..cryptoki import (
    CK_ULONG,
    CK_BYTE,
    CK_BYTE_PTR,
    CK_AES_XTS_PARAMS,
    CK_AES_GCM_PARAMS,
    CK_KEY_DERIVATION_STRING_DATA,
    CK_AES_CBC_ENCRYPT_DATA_PARAMS,
    CK_AES_CTR_PARAMS,
<<<<<<< HEAD
    c_ubyte)
=======
    c_ubyte,
)
>>>>>>> b0395296

LOG = logging.getLogger(__name__)


class IvMechanism(Mechanism):
    """
    Mech class for flavors that require an IV set in the mechanism.
    Will default to `[0x31, 0x32, 0x33, 0x34, 0x35, 0x36, 0x37, 0x38]` if no IV is passed in
    """

    OPTIONAL_PARAMS = ["iv"]

    def to_c_mech(self):
        """
        Convert extra parameters to ctypes, then build out the mechanism.

        :return: :class:`~pycryptoki.cryptoki.CK_MECHANISM`
        """
        super(IvMechanism, self).to_c_mech()
        if self.params is None or "iv" not in self.params:
            self.params["iv"] = [0x31, 0x32, 0x33, 0x34, 0x35, 0x36, 0x37, 0x38]
            LOG.warning("Using static IVs can be insecure! ")
        if len(self.params["iv"]) == 0:
            LOG.debug("Setting IV to NULL (using internal)")
            iv_ba = None
            iv_len = 0
        else:
            iv_ba, iv_len = to_byte_array(self.params["iv"])
        self.mech.pParameter = iv_ba
        self.mech.usParameterLen = iv_len
        return self.mech


class Iv16Mechanism(Mechanism):
    """
    Mech class for flavors that require an IV set in the mechanism.
    Will default to `[1, 2, 3, 4, 5, 6, 7, 8, 1, 2, 3, 4, 5, 6, 7, 8]` if no IV is passed in
    """

    OPTIONAL_PARAMS = ["iv"]

    def to_c_mech(self):
        """
        Convert extra parameters to ctypes, then build out the mechanism.

        :return: :class:`~pycryptoki.cryptoki.CK_MECHANISM`
        """
        super(Iv16Mechanism, self).to_c_mech()
        if self.params is None or "iv" not in self.params:
            self.params["iv"] = [1, 2, 3, 4, 5, 6, 7, 8, 1, 2, 3, 4, 5, 6, 7, 8]
            LOG.warning("Using static IVs can be insecure! ")
        if len(self.params["iv"]) == 0:
            LOG.debug("Setting IV to NULL (using internal)")
            iv_ba = None
            iv_len = 0
        else:
            iv_ba, iv_len = to_byte_array(self.params["iv"])
        self.mech.pParameter = iv_ba
        self.mech.usParameterLen = iv_len
        return self.mech


class AESXTSMechanism(Mechanism):
    """
    Creates the AES-XTS specific param structure & converts python types to C types.
    """

    REQUIRED_PARAMS = ["cb", "hTweakKey"]

    def to_c_mech(self):
        """
        Convert extra parameters to ctypes, then build out the mechanism.

        :return: :class:`~pycryptoki.cryptoki.CK_MECHANISM`
        """
        super(AESXTSMechanism, self).to_c_mech()
        xts_params = CK_AES_XTS_PARAMS()
        xts_params.cb = (CK_BYTE * 16)(*self.params["cb"])
        xts_params.hTweakKey = CK_ULONG(self.params["hTweakKey"])
        self.mech.pParameter = cast(pointer(xts_params), c_void_p)
        self.mech.usParameterLen = CK_ULONG(sizeof(xts_params))
        return self.mech


class AESGCMMechanism(Mechanism):
    """
    Creates the AES-GCM specific param structure & converts python types to C types.
    """

    REQUIRED_PARAMS = ["iv", "AAD", "ulTagBits"]

    def to_c_mech(self):
        """
        Convert extra parameters to ctypes, then build out the mechanism.

        :return: :class:`~pycryptoki.cryptoki.CK_MECHANISM`
        """
        super(AESGCMMechanism, self).to_c_mech()
        gcm_params = CK_AES_GCM_PARAMS()
        if len(self.params["iv"]) == 0:
            LOG.debug("Setting IV to NULL (using internal)")
            iv_ba = None
            iv_len = 0
        else:
            iv_ba, iv_len = to_byte_array(self.params["iv"])
        gcm_params.pIv = cast(iv_ba, CK_BYTE_PTR)
        gcm_params.ulIvLen = iv_len
        # Assuming 8 bits per entry in IV.
        gcm_params.ulIvBits = CK_ULONG(len(self.params["iv"]) * 8)
        aad, aadlen = to_byte_array(self.params["AAD"])
        gcm_params.pAAD = cast(aad, CK_BYTE_PTR)
        gcm_params.ulAADLen = aadlen
        gcm_params.ulTagBits = CK_ULONG(self.params["ulTagBits"])
        self.mech.pParameter = cast(pointer(gcm_params), c_void_p)
        self.mech.usParameterLen = CK_ULONG(sizeof(gcm_params))
        return self.mech


class AESECBEncryptDataMechanism(Mechanism):
    """
    AES mechanism for deriving keys from encrypted data.
    """

    REQUIRED_PARAMS = ["data"]

    def to_c_mech(self):
        """
        Convert extra parameters to ctypes, then build out the mechanism.

        :return: :class:`~pycryptoki.cryptoki.CK_MECHANISM`
        """
        super(AESECBEncryptDataMechanism, self).to_c_mech()
        # from https://www.cryptsoft.com/pkcs11doc/v220
        # /group__SEC__12__14__2__MECHANISM__PARAMETERS.html
        # Note: data should be a multiple of 16 long.
        params = CK_KEY_DERIVATION_STRING_DATA()
        pdata, data_len = to_byte_array(self.params["data"])
        params.pData = cast(pdata, CK_BYTE_PTR)
        params.ulLen = data_len
        self.mech.pParameter = cast(pointer(params), c_void_p)
        self.mech.usParameterLen = CK_ULONG(sizeof(params))
        return self.mech


class AESCBCEncryptDataMechanism(Mechanism):
    """
    AES CBC mechanism for deriving keys from encrypted data.
    """

    REQUIRED_PARAMS = ["iv", "data"]

    def to_c_mech(self):
        """
        Convert extra parameters to ctypes, then build out the mechanism.

        :return: :class:`~pycryptoki.cryptoki.CK_MECHANISM`
        """
        super(AESCBCEncryptDataMechanism, self).to_c_mech()
        # https://www.cryptsoft.com/pkcs11doc/v220
        # /group__SEC__12__14__KEY__DERIVATION__BY__DATA__ENCRYPTION______DES______AES.html
        # #CKM_AES_CBC_ENCRYPT_DATA
        # Note: data should be a multiple of 16 long.
        params = CK_AES_CBC_ENCRYPT_DATA_PARAMS()
        pdata, data_len = to_byte_array(self.params["data"])
        # Note: IV should always be a length of 8.
        params.pData = cast(pdata, CK_BYTE_PTR)
        params.length = data_len
        params.iv = (c_ubyte * 16)(*self.params["iv"])
        self.mech.pParameter = cast(pointer(params), c_void_p)
        self.mech.usParameterLen = CK_ULONG(sizeof(params))
        return self.mech


class AESCTRMechanism(Mechanism):
    """
    AES CTR Mechanism param conversion.
    """

    REQUIRED_PARAMS = ["cb", "ulCounterBits"]

    def to_c_mech(self):
        """
        Convert extra parameters to ctypes, then build out the mechanism.

        :return: :class:`~pycryptoki.cryptoki.CK_MECHANISM`
        """
        super(AESCTRMechanism, self).to_c_mech()
        ctr_params = CK_AES_CTR_PARAMS()
        ctr_params.cb = (CK_BYTE * 16)(*self.params["cb"])
        ctr_params.ulCounterBits = CK_ULONG(self.params["ulCounterBits"])
        self.mech.pParameter = cast(pointer(ctr_params), c_void_p)
        self.mech.usParameterLen = CK_ULONG(sizeof(ctr_params))
        return self.mech<|MERGE_RESOLUTION|>--- conflicted
+++ resolved
@@ -15,12 +15,8 @@
     CK_KEY_DERIVATION_STRING_DATA,
     CK_AES_CBC_ENCRYPT_DATA_PARAMS,
     CK_AES_CTR_PARAMS,
-<<<<<<< HEAD
-    c_ubyte)
-=======
     c_ubyte,
 )
->>>>>>> b0395296
 
 LOG = logging.getLogger(__name__)
 

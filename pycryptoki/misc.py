--- conflicted
+++ resolved
@@ -132,12 +132,7 @@
 
             @refresh_c_arrays(1)
             def _digest():
-<<<<<<< HEAD
-                """ Perform the digest operations
-                """
-=======
                 """Perform the digest operations"""
->>>>>>> b0395296
                 return C_Digest(
                     h_session,
                     c_data_to_digest,

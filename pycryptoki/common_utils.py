--- conflicted
+++ resolved
@@ -10,12 +10,6 @@
 from pycryptoki.cryptoki import CK_CHAR
 from pycryptoki.defines import CKR_OK
 
-<<<<<<< HEAD
-from pycryptoki.cryptoki import CK_CHAR
-from pycryptoki.defines import CKR_OK
-
-=======
->>>>>>> b0395296
 
 LOG = logging.getLogger(__name__)
 

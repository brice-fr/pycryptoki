#!/usr/bin/env python -u
"""
RPYC-based daemon that allows for remote execution
of pycryptoki commands.

Start via ``./rpyc_pycryptoki.py -i <ip> -p <port>``
or ``python rpyc_pycryptoki.py -i <ip> -p <port>``

All methods starting are useable via ``rpyc_conn.root.<method>``

All methods ending with ``_ex`` will automatically check the return code from
cryptoki & raise an exception if it is not CKR_OK. It will *NOT* give you the return code, instead
just returning the second part of the regular return tuple::

    c_open_session()     # Returns: (ret_code, session_handle)
    c_open_session_ex()  # Returns: session_handle, raises exception if ret_code != CKR_OK

"""
from __future__ import print_function

import multiprocessing
import os
import signal
import sys
import time
from argparse import ArgumentParser
from logging.handlers import RotatingFileHandler

import pkg_resources
import rpyc
from rpyc.utils.server import ThreadedServer

import pycryptoki
from pycryptoki.attributes import *
from pycryptoki.audit_handling import (
    ca_get_time,
    ca_get_time_ex,
    ca_init_audit,
    ca_init_audit_ex,
    ca_time_sync,
    ca_time_sync_ex,
)
from pycryptoki.backup import (
    ca_open_secure_token,
    ca_open_secure_token_ex,
    ca_close_secure_token,
    ca_close_secure_token_ex,
    ca_extract,
    ca_extract_ex,
    ca_insert,
    ca_insert_ex,
    ca_sim_insert,
    ca_sim_insert_ex,
    ca_sim_extract_ex,
    ca_sim_extract,
    ca_sim_multisign,
    ca_sim_multisign_ex,
)
from pycryptoki.ca_extensions.bip32 import (
    ca_bip32_export_public_key,
    ca_bip32_export_public_key_ex,
    ca_bip32_import_public_key,
    ca_bip32_import_public_key_ex,
)
from pycryptoki.ca_extensions.derive_wrap import ca_derive_key_and_wrap, ca_derive_key_and_wrap_ex
from pycryptoki.ca_extensions.object_handler import (
    ca_destroy_multiple_objects,
    ca_destroy_multiple_objects_ex,
    ca_get_object_handle,
    ca_get_object_handle_ex,
)
from pycryptoki.ca_extensions.per_key_auth import (
    ca_set_authorization_data,
    ca_set_authorization_data_ex,
    ca_authorize_key,
    ca_authorize_key_ex,
    ca_assign_key,
    ca_assign_key_ex,
    ca_increment_failed_auth_count,
    ca_increment_failed_auth_count_ex,
    ca_reset_authorization_data,
    ca_reset_authorization_data_ex,
)
from pycryptoki.ca_extensions.session import (
    ca_get_session_info,
    ca_get_session_info_ex,
    ca_randomize_application_id,
    ca_randomize_application_id_ex,
    ca_get_application_id,
    ca_get_application_id_ex,
    ca_open_application_id_v2,
    ca_open_application_id_v2_ex,
    ca_close_application_id_v2,
    ca_close_application_id_v2_ex,
    ca_set_application_id_v2,
    ca_set_application_id_v2_ex,
    ca_open_session_with_app_id_v2,
    ca_open_session_with_app_id_v2_ex,
    ca_open_application_id_for_container_v2,
    ca_open_application_id_for_container_v2_ex,
    ca_close_application_id_for_container_v2,
    ca_close_application_id_for_container_v2_ex,
<<<<<<< HEAD
=======
    ca_session_cancel,
    ca_session_cancel_ex,
>>>>>>> b0395296
)
from pycryptoki.ca_extensions.stc import (
    ca_stc_register,
    ca_stc_register_ex,
    ca_stc_register_v2,
    ca_stc_register_v2_ex,
    ca_stc_deregister,
    ca_stc_deregister_ex,
    ca_stc_get_pub_key,
    ca_stc_get_pub_key_ex,
    ca_stc_get_clients_list,
    ca_stc_get_clients_list_ex,
    ca_stc_get_client_info,
    ca_stc_get_client_info_ex,
    ca_stc_get_client_info_v2,
    ca_stc_get_client_info_v2_ex,
    ca_stc_get_part_pub_key,
    ca_stc_get_part_pub_key_ex,
    ca_stc_get_admin_pub_key,
    ca_stc_get_admin_pub_key_ex,
    ca_stc_get_pid,
    ca_stc_get_pid_ex,
    ca_stc_get_admin_pid,
    ca_stc_get_admin_pid_ex,
    ca_stc_set_cipher_algorithm,
    ca_stc_set_cipher_algorithm_ex,
    ca_stc_get_cipher_algorithm,
    ca_stc_get_cipher_algorithm_ex,
    ca_stc_clear_cipher_algorithm,
    ca_stc_clear_cipher_algorithm_ex,
    ca_stc_set_digest_algorithm,
    ca_stc_set_digest_algorithm_ex,
    ca_stc_get_digest_algorithm,
    ca_stc_get_digest_algorithm_ex,
    ca_stc_clear_digest_algorithm,
    ca_stc_clear_digest_algorithm_ex,
    ca_stc_set_key_life_time,
    ca_stc_set_key_life_time_ex,
    ca_stc_get_key_life_time,
    ca_stc_get_key_life_time_ex,
    ca_stc_set_key_activation_time_out,
    ca_stc_set_key_activation_time_out_ex,
    ca_stc_get_key_activation_time_out,
    ca_stc_get_key_activation_time_out_ex,
    ca_stc_set_max_sessions,
    ca_stc_set_max_sessions_ex,
    ca_stc_get_max_sessions,
    ca_stc_get_max_sessions_ex,
    ca_stc_set_sequence_window_size,
    ca_stc_set_sequence_window_size_ex,
    ca_stc_get_sequence_window_size,
    ca_stc_get_sequence_window_size_ex,
    ca_stc_is_enabled,
    ca_stc_is_enabled_ex,
    ca_stc_get_state,
    ca_stc_get_state_ex,
    ca_stc_get_channel_id,
    ca_stc_get_channel_id_ex,
    ca_stc_get_cipher_id,
    ca_stc_get_cipher_id_ex,
    ca_stc_get_digest_id,
    ca_stc_get_digest_id_ex,
    ca_stc_get_current_key_life,
    ca_stc_get_current_key_life_ex,
    ca_stc_get_cipher_ids,
    ca_stc_get_cipher_ids_ex,
    ca_stc_get_cipher_name_by_id,
    ca_stc_get_cipher_name_by_id_ex,
    ca_stc_get_digest_ids,
    ca_stc_get_digest_ids_ex,
    ca_stc_get_digest_name_by_id,
    ca_stc_get_digest_name_by_id_ex,
)
from pycryptoki.ca_extensions.utilization_metrics import (
    ca_read_all_utilization_counters,
    ca_read_all_utilization_counters_ex,
    ca_read_utilization_metrics,
    ca_read_utilization_metrics_ex,
    ca_read_and_reset_utilization_metrics,
    ca_read_and_reset_utilization_metrics_ex,
)
from pycryptoki.ca_extensions.hsm_info import (
    ca_get_cv_firmware_version,
    ca_get_cv_firmware_version_ex,
)
from pycryptoki.cryptoki import CK_ULONG
from pycryptoki.encryption import (
    c_encrypt,
    c_encrypt_ex,
    c_decrypt,
    c_decrypt_ex,
    c_wrap_key,
    c_wrap_key_ex,
    c_unwrap_key,
    c_unwrap_key_ex,
)
from pycryptoki.hsm_management import (
    c_performselftest,
    c_performselftest_ex,
    ca_settokencertificatesignature,
    ca_settokencertificatesignature_ex,
    ca_hainit,
    ca_hainit_ex,
    ca_hainitextended,
    ca_hainitextended_ex,
    ca_createloginchallenge,
    ca_createloginchallenge_ex,
    ca_initializeremotepedvector,
    ca_initializeremotepedvector_ex,
    ca_deleteremotepedvector,
    ca_deleteremotepedvector_ex,
    ca_mtkrestore,
    ca_mtkrestore_ex,
    ca_mtkresplit,
    ca_mtkresplit_ex,
    ca_mtkzeroize,
    ca_mtkzeroize_ex,
    ca_set_hsm_policy,
    ca_set_hsm_policy_ex,
    ca_set_destructive_hsm_policy,
    ca_set_destructive_hsm_policy_ex,
    ca_get_hsm_capability_set,
    ca_get_hsm_capability_set_ex,
    ca_get_hsm_policy_set,
    ca_get_hsm_policy_set_ex,
    ca_get_hsm_policy_setting,
    ca_get_hsm_policy_setting_ex,
    ca_get_hsm_capability_setting,
    ca_get_hsm_capability_setting_ex,
    ca_set_hsm_policies,
    ca_set_hsm_policies_ex,
    ca_set_destructive_hsm_policies,
    ca_set_destructive_hsm_policies_ex,
)
from pycryptoki.key_generator import (
    c_destroy_object,
    c_destroy_object_ex,
    c_generate_key_pair,
    c_generate_key_pair_ex,
    c_generate_key,
    c_generate_key_ex,
    c_derive_key,
    c_derive_key_ex,
    c_copy_object_ex,
    c_copy_object,
)
from pycryptoki.key_management import (
    ca_generatemofn,
    ca_generatemofn_ex,
    ca_modifyusagecount,
    ca_modifyusagecount_ex,
)
from pycryptoki.key_usage import (
    ca_clonemofn,
    ca_clonemofn_ex,
    ca_duplicatemofn,
    ca_duplicatemofn_ex,
)
from pycryptoki.misc import (
    c_generate_random,
    c_generate_random_ex,
    c_seed_random,
    c_seed_random_ex,
    c_digest,
    c_digest_ex,
    c_set_ped_id,
    c_set_ped_id_ex,
    c_get_ped_id,
    c_get_ped_id_ex,
    c_create_object,
    c_create_object_ex,
    c_digestkey,
    c_digestkey_ex,
)
from pycryptoki.object_attr_lookup import (
    c_find_objects,
    c_find_objects_ex,
    c_get_attribute_value,
    c_get_attribute_value_ex,
    c_set_attribute_value,
    c_set_attribute_value_ex,
)
from pycryptoki.partition_management import (
    ca_create_container,
    ca_create_container_ex,
    ca_delete_container_with_handle_ex,
    ca_delete_container_with_handle,
    ca_set_container_policy,
    ca_set_container_policy_ex,
    ca_get_container_capability_set,
    ca_get_container_capability_set_ex,
    ca_get_container_capability_setting,
    ca_get_container_capability_setting_ex,
    ca_get_container_handle,
    ca_get_container_handle_ex,
    ca_get_user_container_number,
    ca_get_user_container_number_ex,
    ca_get_container_list,
    ca_get_container_list_ex,
    ca_get_container_name,
    ca_get_container_name_ex,
    ca_get_container_policy_set,
    ca_get_container_policy_set_ex,
    ca_get_container_policy_setting,
    ca_get_container_policy_setting_ex,
    ca_get_container_status,
    ca_get_container_status_ex,
    ca_get_container_storage_information,
    ca_get_container_storage_information_ex,
    ca_set_container_policies,
    ca_set_container_policies_ex,
    ca_set_container_size,
    ca_set_container_size_ex,
    ca_init_token,
    ca_init_token_ex,
    ca_init_role_pin,
    ca_init_role_pin_ex,
)
from pycryptoki.session_management import (
    c_initialize,
    c_initialize_ex,
    c_finalize,
    c_finalize_ex,
    c_open_session,
    c_open_session_ex,
    c_get_session_info,
    c_get_session_info_ex,
    c_get_token_info,
    c_get_token_info_ex,
    c_close_session,
    c_close_session_ex,
    c_logout,
    c_logout_ex,
    c_init_pin,
    c_init_pin_ex,
    ca_factory_reset,
    ca_factory_reset_ex,
    c_set_pin,
    c_set_pin_ex,
    c_close_all_sessions,
    c_close_all_sessions_ex,
    login,
    login_ex,
    ca_openapplicationID_ex,
    ca_openapplicationID,
    ca_closeapplicationID,
    ca_closeapplicationID_ex,
    ca_restart,
    ca_restart_ex,
    ca_setapplicationID,
    ca_setapplicationID_ex,
    c_get_slot_list,
    c_get_slot_list_ex,
    c_get_slot_info,
    c_get_slot_info_ex,
    c_get_info,
    c_get_info_ex,
)
from pycryptoki.sign_verify import c_sign, c_sign_ex, c_verify, c_verify_ex
from pycryptoki.token_management import (
    c_init_token,
    c_init_token_ex,
    c_get_mechanism_list,
    c_get_mechanism_list_ex,
    c_get_mechanism_info,
    c_get_mechanism_info_ex,
    get_token_by_label,
    get_token_by_label_ex,
    ca_get_token_policies_ex,
    ca_get_token_policies,
)

MAX_LOG_SIZE = 5242880


class PycryptokiService(rpyc.SlaveService):
    """This is the core service to expose over RPYC.

    If you're working with pointers, you'll need to create the pointer in a function here
    rather than passing in a pointer from the client (pointers getting pickled makes no sense).
    """

    @staticmethod
    def test_conn():
        """
        Test Function used to validate that custom functions are properly exposed over
        RPYC. Specifically not using something like conn.ping() to verify exposed functions.
        """
        return True

    @staticmethod
    def test_attrs(attributes):
        """
        Function used for validating that dicts can be used across rpyc pipes.
        """
        attrs = Attributes(attributes)
        attrs.get_c_struct()

    # attribute transforms
    to_byte_array = staticmethod(to_byte_array)
    to_char_array = staticmethod(to_char_array)
    to_bool = staticmethod(to_bool)
    to_long = staticmethod(to_long)
    to_ck_date = staticmethod(to_ck_date)
    to_subattributes = staticmethod(to_sub_attributes)

    # encryption.py
    c_wrap_key = staticmethod(c_wrap_key)
    c_wrap_key_ex = staticmethod(c_wrap_key_ex)
    c_unwrap_key = staticmethod(c_unwrap_key)
    c_unwrap_key_ex = staticmethod(c_unwrap_key_ex)
    c_encrypt = staticmethod(c_encrypt)
    c_encrypt_ex = staticmethod(c_encrypt_ex)
    c_decrypt = staticmethod(c_decrypt)
    c_decrypt_ex = staticmethod(c_decrypt_ex)

    # sign_verify.py
    c_sign = staticmethod(c_sign)
    c_sign_ex = staticmethod(c_sign_ex)
    c_verify = staticmethod(c_verify)
    c_verify_ex = staticmethod(c_verify_ex)

    # token_management.py
    c_init_token = staticmethod(c_init_token)
    c_init_token_ex = staticmethod(c_init_token_ex)
    c_get_mechanism_list = staticmethod(c_get_mechanism_list)
    c_get_mechanism_list_ex = staticmethod(c_get_mechanism_list_ex)
    c_get_mechanism_info = staticmethod(c_get_mechanism_info)
    c_get_mechanism_info_ex = staticmethod(c_get_mechanism_info_ex)
    ca_get_token_policies = staticmethod(ca_get_token_policies)
    ca_get_token_policies_ex = staticmethod(ca_get_token_policies_ex)

    # session_management.py
    c_initialize = staticmethod(c_initialize)
    c_initialize_ex = staticmethod(c_initialize_ex)
    c_finalize = staticmethod(c_finalize)
    c_finalize_ex = staticmethod(c_finalize_ex)
    c_open_session = staticmethod(c_open_session)
    c_open_session_ex = staticmethod(c_open_session_ex)
    login = staticmethod(login)
    login_ex = staticmethod(login_ex)
    c_get_session_info = staticmethod(c_get_session_info)
    c_get_session_info_ex = staticmethod(c_get_session_info_ex)
    c_get_token_info = staticmethod(c_get_token_info)
    c_get_token_info_ex = staticmethod(c_get_token_info_ex)
    c_close_session = staticmethod(c_close_session)
    c_close_session_ex = staticmethod(c_close_session_ex)
    c_logout = staticmethod(c_logout)
    c_logout_ex = staticmethod(c_logout_ex)
    c_set_pin = staticmethod(c_set_pin)
    c_set_pin_ex = staticmethod(c_set_pin_ex)
    c_init_pin = staticmethod(c_init_pin)
    c_init_pin_ex = staticmethod(c_init_pin_ex)
    ca_factory_reset = staticmethod(ca_factory_reset)
    ca_factory_reset_ex = staticmethod(ca_factory_reset_ex)
    get_token_by_label = staticmethod(get_token_by_label)
    get_token_by_label_ex = staticmethod(get_token_by_label_ex)
    ca_close_secure_token = staticmethod(ca_close_secure_token)
    ca_close_secure_token_ex = staticmethod(ca_close_secure_token_ex)
    ca_open_secure_token = staticmethod(ca_open_secure_token)
    ca_open_secure_token_ex = staticmethod(ca_open_secure_token_ex)
    c_close_all_sessions = staticmethod(c_close_all_sessions)
    c_close_all_sessions_ex = staticmethod(c_close_all_sessions_ex)
    ca_openapplicationID_ex = staticmethod(ca_openapplicationID_ex)
    ca_openapplicationID = staticmethod(ca_openapplicationID)
    ca_closeapplicationID_ex = staticmethod(ca_closeapplicationID_ex)
    ca_closeapplicationID = staticmethod(ca_closeapplicationID)
    ca_setapplicationID_ex = staticmethod(ca_setapplicationID_ex)
    ca_setapplicationID = staticmethod(ca_setapplicationID)
    ca_open_application_id_v2 = staticmethod(ca_open_application_id_v2)
    ca_open_application_id_v2_ex = staticmethod(ca_open_application_id_v2_ex)
    ca_close_application_id_v2 = staticmethod(ca_close_application_id_v2)
    ca_close_application_id_v2_ex = staticmethod(ca_close_application_id_v2_ex)
    ca_get_application_id = staticmethod(ca_get_application_id)
    ca_get_application_id_ex = staticmethod(ca_get_application_id_ex)
    ca_randomize_application_id = staticmethod(ca_randomize_application_id)
    ca_randomize_application_id_ex = staticmethod(ca_randomize_application_id_ex)
    ca_set_application_id_v2 = staticmethod(ca_set_application_id_v2)
    ca_set_application_id_v2_ex = staticmethod(ca_set_application_id_v2_ex)
    ca_open_session_with_app_id_v2 = staticmethod(ca_open_session_with_app_id_v2)
    ca_open_session_with_app_id_v2_ex = staticmethod(ca_open_session_with_app_id_v2_ex)
    ca_open_application_id_for_container_v2 = staticmethod(ca_open_application_id_for_container_v2)
    ca_open_application_id_for_container_v2_ex = staticmethod(
        ca_open_application_id_for_container_v2_ex
    )
    ca_close_application_id_for_container_v2 = staticmethod(
        ca_close_application_id_for_container_v2
    )
    ca_close_application_id_for_container_v2_ex = staticmethod(
        ca_close_application_id_for_container_v2_ex
    )
    ca_restart_ex = staticmethod(ca_restart_ex)
    ca_restart = staticmethod(ca_restart)
    c_get_slot_list = staticmethod(c_get_slot_list)
    c_get_slot_list_ex = staticmethod(c_get_slot_list_ex)
    c_get_slot_info = staticmethod(c_get_slot_info)
    c_get_slot_info_ex = staticmethod(c_get_slot_info_ex)
    c_get_info = staticmethod(c_get_info)
    c_get_info_ex = staticmethod(c_get_info_ex)

    # object_attr_lookup.py
    c_find_objects = staticmethod(c_find_objects)
    c_find_objects_ex = staticmethod(c_find_objects_ex)
    c_get_attribute_value = staticmethod(c_get_attribute_value)
    c_get_attribute_value_ex = staticmethod(c_get_attribute_value_ex)
    c_set_attribute_value = staticmethod(c_set_attribute_value)
    c_set_attribute_value_ex = staticmethod(c_set_attribute_value_ex)

    # misc.py
    c_generate_random = staticmethod(c_generate_random)
    c_generate_random_ex = staticmethod(c_generate_random_ex)
    c_seed_random = staticmethod(c_seed_random)
    c_seed_random_ex = staticmethod(c_seed_random_ex)
    c_digest = staticmethod(c_digest)
    c_digest_ex = staticmethod(c_digest_ex)
    c_set_ped_id = staticmethod(c_set_ped_id)
    c_set_ped_id_ex = staticmethod(c_set_ped_id_ex)
    c_get_ped_id = staticmethod(c_get_ped_id)
    c_get_ped_id_ex = staticmethod(c_get_ped_id_ex)
    c_create_object = staticmethod(c_create_object)
    c_create_object_ex = staticmethod(c_create_object_ex)
    c_digest_key = staticmethod(c_digestkey)
    c_digest_key_ex = staticmethod(c_digestkey_ex)

    # key_generator.py
    c_generate_key = staticmethod(c_generate_key)
    c_generate_key_ex = staticmethod(c_generate_key_ex)
    c_generate_key_pair = staticmethod(c_generate_key_pair)
    c_generate_key_pair_ex = staticmethod(c_generate_key_pair_ex)
    c_destroy_object = staticmethod(c_destroy_object)
    c_destroy_object_ex = staticmethod(c_destroy_object_ex)
    c_copy_object = staticmethod(c_copy_object)
    c_copy_object_ex = staticmethod(c_copy_object_ex)

    # backup.py
    ca_extract = staticmethod(ca_extract)
    ca_extract_ex = staticmethod(ca_extract_ex)
    ca_insert = staticmethod(ca_insert)
    ca_insert_ex = staticmethod(ca_insert_ex)
    ca_sim_insert = staticmethod(ca_sim_insert)
    ca_sim_insert_ex = staticmethod(ca_sim_insert_ex)
    ca_sim_extract = staticmethod(ca_sim_extract)
    ca_sim_extract_ex = staticmethod(ca_sim_extract_ex)
    ca_sim_multisign = staticmethod(ca_sim_multisign)
    ca_sim_multisign_ex = staticmethod(ca_sim_multisign_ex)

    # audit_handling.py
    ca_get_time = staticmethod(ca_get_time)
    ca_get_time_ex = staticmethod(ca_get_time_ex)
    ca_init_audit = staticmethod(ca_init_audit)
    ca_init_audit_ex = staticmethod(ca_init_audit_ex)
    ca_time_sync = staticmethod(ca_time_sync)
    ca_time_sync_ex = staticmethod(ca_time_sync_ex)

    # hsm_management.py
    c_performselftest = staticmethod(c_performselftest)
    c_performselftest_ex = staticmethod(c_performselftest_ex)
    ca_settokencertificatesignature = staticmethod(ca_settokencertificatesignature)
    ca_settokencertificatesignature_ex = staticmethod(ca_settokencertificatesignature_ex)
    ca_hainit = staticmethod(ca_hainit)
    ca_hainit_ex = staticmethod(ca_hainit_ex)
    ca_hainitextended = staticmethod(ca_hainitextended)
    ca_hainitextended_ex = staticmethod(ca_hainitextended_ex)
    ca_createloginchallenge = staticmethod(ca_createloginchallenge)
    ca_createloginchallenge_ex = staticmethod(ca_createloginchallenge_ex)
    ca_initializeremotepedvector = staticmethod(ca_initializeremotepedvector)
    ca_initializeremotepedvector_ex = staticmethod(ca_initializeremotepedvector_ex)
    ca_deleteremotepedvector = staticmethod(ca_deleteremotepedvector)
    ca_deleteremotepedvector_ex = staticmethod(ca_deleteremotepedvector_ex)
    ca_mtkrestore = staticmethod(ca_mtkrestore)
    ca_mtkrestore_ex = staticmethod(ca_mtkrestore_ex)
    ca_mtkresplit = staticmethod(ca_mtkresplit)
    ca_mtkresplit_ex = staticmethod(ca_mtkresplit_ex)
    ca_mtkzeroize = staticmethod(ca_mtkzeroize)
    ca_mtkzeroize_ex = staticmethod(ca_mtkzeroize_ex)
    ca_get_hsm_policy_set = staticmethod(ca_get_hsm_policy_set)
    ca_get_hsm_policy_set_ex = staticmethod(ca_get_hsm_policy_set_ex)
    ca_get_hsm_capability_set = staticmethod(ca_get_hsm_capability_set)
    ca_get_hsm_capability_set_ex = staticmethod(ca_get_hsm_capability_set_ex)
    ca_get_hsm_policy_setting = staticmethod(ca_get_hsm_policy_setting)
    ca_get_hsm_policy_setting_ex = staticmethod(ca_get_hsm_policy_setting_ex)
    ca_get_hsm_capability_setting = staticmethod(ca_get_hsm_capability_setting)
    ca_get_hsm_capability_setting_ex = staticmethod(ca_get_hsm_capability_setting_ex)
    ca_set_hsm_policy = staticmethod(ca_set_hsm_policy)
    ca_set_hsm_policy_ex = staticmethod(ca_set_hsm_policy_ex)
    ca_set_destructive_hsm_policy = staticmethod(ca_set_destructive_hsm_policy)
    ca_set_destructive_hsm_policy_ex = staticmethod(ca_set_destructive_hsm_policy_ex)
    ca_set_hsm_policies = staticmethod(ca_set_hsm_policies)
    ca_set_hsm_policies_ex = staticmethod(ca_set_hsm_policies_ex)
    ca_set_destructive_hsm_policies = staticmethod(ca_set_destructive_hsm_policies)
    ca_set_destructive_hsm_policies_ex = staticmethod(ca_set_destructive_hsm_policies_ex)

    # partition_management.py
    ca_create_container = staticmethod(ca_create_container)
    ca_create_container_ex = staticmethod(ca_create_container_ex)
    ca_delete_container_with_handle = staticmethod(ca_delete_container_with_handle)
    ca_delete_container_with_handle_ex = staticmethod(ca_delete_container_with_handle_ex)
    ca_set_container_policy = staticmethod(ca_set_container_policy)
    ca_set_container_policy_ex = staticmethod(ca_set_container_policy_ex)
    ca_get_container_capability_set = staticmethod(ca_get_container_capability_set)
    ca_get_container_capability_set_ex = staticmethod(ca_get_container_capability_set_ex)
    ca_get_container_capability_setting = staticmethod(ca_get_container_capability_setting)
    ca_get_container_capability_setting_ex = staticmethod(ca_get_container_capability_setting_ex)
    ca_get_container_handle = staticmethod(ca_get_container_handle)
    ca_get_container_handle_ex = staticmethod(ca_get_container_handle_ex)
    ca_get_user_container_number = staticmethod(ca_get_user_container_number)
    ca_get_user_container_number_ex = staticmethod(ca_get_user_container_number_ex)
    ca_get_container_list = staticmethod(ca_get_container_list)
    ca_get_container_list_ex = staticmethod(ca_get_container_list_ex)
    ca_get_container_name = staticmethod(ca_get_container_name)
    ca_get_container_name_ex = staticmethod(ca_get_container_name_ex)
    ca_get_container_policy_set = staticmethod(ca_get_container_policy_set)
    ca_get_container_policy_set_ex = staticmethod(ca_get_container_policy_set_ex)
    ca_get_container_policy_setting = staticmethod(ca_get_container_policy_setting)
    ca_get_container_policy_setting_ex = staticmethod(ca_get_container_policy_setting_ex)
    ca_get_container_status = staticmethod(ca_get_container_status)
    ca_get_container_status_ex = staticmethod(ca_get_container_status_ex)
    ca_get_container_storage_information = staticmethod(ca_get_container_storage_information)
    ca_get_container_storage_information_ex = staticmethod(ca_get_container_storage_information_ex)
    ca_set_container_policies = staticmethod(ca_set_container_policies)
    ca_set_container_policies_ex = staticmethod(ca_set_container_policies_ex)
    ca_set_container_size = staticmethod(ca_set_container_size)
    ca_set_container_size_ex = staticmethod(ca_set_container_size_ex)
    ca_init_token = staticmethod(ca_init_token)
    ca_init_token_ex = staticmethod(ca_init_token_ex)
    ca_init_role_pin = staticmethod(ca_init_role_pin)
    ca_init_role_pin_ex = staticmethod(ca_init_role_pin_ex)

    # key_management.py
    ca_generatemofn = staticmethod(ca_generatemofn)
    ca_generatemofn_ex = staticmethod(ca_generatemofn_ex)
    ca_modifyusagecount = staticmethod(ca_modifyusagecount)
    ca_modifyusagecount_ex = staticmethod(ca_modifyusagecount_ex)

    # key_usage.py
    ca_clonemofn = staticmethod(ca_clonemofn)
    ca_clonemofn_ex = staticmethod(ca_clonemofn_ex)
    ca_duplicatemofn = staticmethod(ca_duplicatemofn)
    ca_duplicatemofn_ex = staticmethod(ca_duplicatemofn_ex)
    c_derive_key = staticmethod(c_derive_key)
    c_derive_key_ex = staticmethod(c_derive_key_ex)

    # CA extensions
    ca_destroy_multiple_objects = staticmethod(ca_destroy_multiple_objects)
    ca_destroy_multiple_objects_ex = staticmethod(ca_destroy_multiple_objects_ex)
    ca_get_object_handle = staticmethod(ca_get_object_handle)
    ca_get_object_handle_ex = staticmethod(ca_get_object_handle_ex)
    ca_get_session_info = staticmethod(ca_get_session_info)
    ca_get_session_info_ex = staticmethod(ca_get_session_info_ex)
    ca_derive_key_and_wrap = staticmethod(ca_derive_key_and_wrap)
    ca_derive_key_and_wrap_ex = staticmethod(ca_derive_key_and_wrap_ex)
    ca_get_cv_firmware_version = staticmethod(ca_get_cv_firmware_version)
    ca_get_cv_firmware_version_ex = staticmethod(ca_get_cv_firmware_version_ex)

    ca_read_all_utilization_counters = staticmethod(ca_read_all_utilization_counters)
    ca_read_all_utilization_counters_ex = staticmethod(ca_read_all_utilization_counters_ex)
    ca_read_utilization_metrics = staticmethod(ca_read_utilization_metrics)
    ca_read_utilization_metrics_ex = staticmethod(ca_read_utilization_metrics_ex)
    ca_read_and_reset_utilization_metrics = staticmethod(ca_read_and_reset_utilization_metrics)
    ca_read_and_reset_utilization_metrics_ex = staticmethod(
        ca_read_and_reset_utilization_metrics_ex
    )

    ca_assign_key = staticmethod(ca_assign_key)
    ca_assign_key_ex = staticmethod(ca_assign_key_ex)
    ca_set_authorization_data = staticmethod(ca_set_authorization_data)
    ca_set_authorization_data_ex = staticmethod(ca_set_authorization_data_ex)
    ca_authorize_key = staticmethod(ca_authorize_key)
    ca_authorize_key_ex = staticmethod(ca_authorize_key_ex)
    ca_increment_failed_auth_count = staticmethod(ca_increment_failed_auth_count)
    ca_increment_failed_auth_count_ex = staticmethod(ca_increment_failed_auth_count_ex)
    ca_reset_authorization_data = staticmethod(ca_reset_authorization_data)
    ca_reset_authorization_data_ex = staticmethod(ca_reset_authorization_data_ex)

<<<<<<< HEAD
=======
    ca_session_cancel = staticmethod(ca_session_cancel)
    ca_session_cancel_ex = staticmethod(ca_session_cancel_ex)

>>>>>>> b0395296
    ca_bip32_import_public_key = staticmethod(ca_bip32_import_public_key)
    ca_bip32_import_public_key_ex = staticmethod(ca_bip32_import_public_key_ex)
    ca_bip32_export_public_key = staticmethod(ca_bip32_export_public_key)
    ca_bip32_export_public_key_ex = staticmethod(ca_bip32_export_public_key_ex)

    ca_stc_register = staticmethod(ca_stc_register)
    ca_stc_register_ex = staticmethod(ca_stc_register_ex)
    ca_stc_register_v2 = staticmethod(ca_stc_register_v2)
    ca_stc_register_v2_ex = staticmethod(ca_stc_register_v2_ex)
    ca_stc_deregister = staticmethod(ca_stc_deregister)
    ca_stc_deregister_ex = staticmethod(ca_stc_deregister_ex)
    ca_stc_get_pub_key = staticmethod(ca_stc_get_pub_key)
    ca_stc_get_pub_key_ex = staticmethod(ca_stc_get_pub_key_ex)
    ca_stc_get_clients_list = staticmethod(ca_stc_get_clients_list)
    ca_stc_get_clients_list_ex = staticmethod(ca_stc_get_clients_list_ex)
    ca_stc_get_client_info = staticmethod(ca_stc_get_client_info)
    ca_stc_get_client_info_ex = staticmethod(ca_stc_get_client_info_ex)
    ca_stc_get_client_info_v2 = staticmethod(ca_stc_get_client_info_v2)
    ca_stc_get_client_info_v2_ex = staticmethod(ca_stc_get_client_info_v2_ex)
    ca_stc_get_part_pub_key = staticmethod(ca_stc_get_part_pub_key)
    ca_stc_get_part_pub_key_ex = staticmethod(ca_stc_get_part_pub_key_ex)
    ca_stc_get_admin_pub_key = staticmethod(ca_stc_get_admin_pub_key)
    ca_stc_get_admin_pub_key_ex = staticmethod(ca_stc_get_admin_pub_key_ex)
    ca_stc_get_pid = staticmethod(ca_stc_get_pid)
    ca_stc_get_pid_ex = staticmethod(ca_stc_get_pid_ex)
    ca_stc_get_admin_pid = staticmethod(ca_stc_get_admin_pid)
    ca_stc_get_admin_pid_ex = staticmethod(ca_stc_get_admin_pid_ex)
    ca_stc_set_cipher_algorithm = staticmethod(ca_stc_set_cipher_algorithm)
    ca_stc_set_cipher_algorithm_ex = staticmethod(ca_stc_set_cipher_algorithm_ex)
    ca_stc_get_cipher_algorithm = staticmethod(ca_stc_get_cipher_algorithm)
    ca_stc_get_cipher_algorithm_ex = staticmethod(ca_stc_get_cipher_algorithm_ex)
    ca_stc_clear_cipher_algorithm = staticmethod(ca_stc_clear_cipher_algorithm)
    ca_stc_clear_cipher_algorithm_ex = staticmethod(ca_stc_clear_cipher_algorithm_ex)
    ca_stc_set_digest_algorithm = staticmethod(ca_stc_set_digest_algorithm)
    ca_stc_set_digest_algorithm_ex = staticmethod(ca_stc_set_digest_algorithm_ex)
    ca_stc_get_digest_algorithm = staticmethod(ca_stc_get_digest_algorithm)
    ca_stc_get_digest_algorithm_ex = staticmethod(ca_stc_get_digest_algorithm_ex)
    ca_stc_clear_digest_algorithm = staticmethod(ca_stc_clear_digest_algorithm)
    ca_stc_clear_digest_algorithm_ex = staticmethod(ca_stc_clear_digest_algorithm_ex)
    ca_stc_set_key_life_time = staticmethod(ca_stc_set_key_life_time)
    ca_stc_set_key_life_time_ex = staticmethod(ca_stc_set_key_life_time_ex)
    ca_stc_get_key_life_time = staticmethod(ca_stc_get_key_life_time)
    ca_stc_get_key_life_time_ex = staticmethod(ca_stc_get_key_life_time_ex)
    ca_stc_set_key_activation_time_out = staticmethod(ca_stc_set_key_activation_time_out)
    ca_stc_set_key_activation_time_out_ex = staticmethod(ca_stc_set_key_activation_time_out_ex)
    ca_stc_get_key_activation_time_out = staticmethod(ca_stc_get_key_activation_time_out)
    ca_stc_get_key_activation_time_out_ex = staticmethod(ca_stc_get_key_activation_time_out_ex)
    ca_stc_set_max_sessions = staticmethod(ca_stc_set_max_sessions)
    ca_stc_set_max_sessions_ex = staticmethod(ca_stc_set_max_sessions_ex)
    ca_stc_get_max_sessions = staticmethod(ca_stc_get_max_sessions)
    ca_stc_get_max_sessions_ex = staticmethod(ca_stc_get_max_sessions_ex)
    ca_stc_set_sequence_window_size = staticmethod(ca_stc_set_sequence_window_size)
    ca_stc_set_sequence_window_size_ex = staticmethod(ca_stc_set_sequence_window_size_ex)
    ca_stc_get_sequence_window_size = staticmethod(ca_stc_get_sequence_window_size)
    ca_stc_get_sequence_window_size_ex = staticmethod(ca_stc_get_sequence_window_size_ex)
    ca_stc_is_enabled = staticmethod(ca_stc_is_enabled)
    ca_stc_is_enabled_ex = staticmethod(ca_stc_is_enabled_ex)
    ca_stc_get_state = staticmethod(ca_stc_get_state)
    ca_stc_get_state_ex = staticmethod(ca_stc_get_state_ex)
    ca_stc_get_channel_id = staticmethod(ca_stc_get_channel_id)
    ca_stc_get_channel_id_ex = staticmethod(ca_stc_get_channel_id_ex)
    ca_stc_get_cipher_id = staticmethod(ca_stc_get_cipher_id)
    ca_stc_get_cipher_id_ex = staticmethod(ca_stc_get_cipher_id_ex)
    ca_stc_get_digest_id = staticmethod(ca_stc_get_digest_id)
    ca_stc_get_digest_id_ex = staticmethod(ca_stc_get_digest_id_ex)
    ca_stc_get_current_key_life = staticmethod(ca_stc_get_current_key_life)
    ca_stc_get_current_key_life_ex = staticmethod(ca_stc_get_current_key_life_ex)
    ca_stc_get_cipher_ids = staticmethod(ca_stc_get_cipher_ids)
    ca_stc_get_cipher_ids_ex = staticmethod(ca_stc_get_cipher_ids_ex)
    ca_stc_get_cipher_name_by_id = staticmethod(ca_stc_get_cipher_name_by_id)
    ca_stc_get_cipher_name_by_id_ex = staticmethod(ca_stc_get_cipher_name_by_id_ex)
    ca_stc_get_digest_ids = staticmethod(ca_stc_get_digest_ids)
    ca_stc_get_digest_ids_ex = staticmethod(ca_stc_get_digest_ids_ex)
    ca_stc_get_digest_name_by_id = staticmethod(ca_stc_get_digest_name_by_id)
    ca_stc_get_digest_name_by_id_ex = staticmethod(ca_stc_get_digest_name_by_id_ex)


def server_launch(service, ip, port, config):
    """
    Target for the multiprocessing Pycryptoki service.

    :param service:
    :param ip:
    :param port:
    :param config:
    :return:
    """
    t = ThreadedServer(service, hostname=ip, port=port, protocol_config=config)
    t.start()


def create_server_subprocess(target, args, logger):
    """
    Create the subprocess, set it as a daemon, setup a signal handler
    in case the parent process is killed, the child process should also be killed, then return
    the subprocess.

    :param target: Target function to run in a subprocess
    :param args: Args to pass to the function
    :return: `multiprocessing.Process`
    """
    server = multiprocessing.Process(target=target, args=args)
    server.daemon = True
    server.start()

    logger.info("Created subprocess w/ PID %s", server.pid)

    def sighandler(signum, frame):
        print("Caught SIGTERM, closing subprocess")
        server.terminate()
        exit(0)

    signal.signal(signal.SIGTERM, sighandler)
    return server


def configure_logging(logfile=None):
    """
    Setup logging. If a log file is specified, will log to that file.

    :param str logfile: Log file path/name to use for logging.
    :return: Configured logger.
    """
    logger = logging.getLogger("pycryptoki")
    logger.setLevel(getattr(logging, args.loglevel))
    if not logfile:
        handler = logging.StreamHandler(sys.stdout)
    else:
        # 5 megabyte file, max of 10 files.
        handler = RotatingFileHandler(logfile, maxBytes=MAX_LOG_SIZE, backupCount=10)
    handler.setFormatter(logging.Formatter("%(asctime)s:%(name)s:%(levelname)s: %(message)s"))
    logger.addHandler(handler)
    return logger


if __name__ == "__main__":
    parser = ArgumentParser()
    parser.add_argument(
        "-i",
        "--ip_address",
        dest="i",
        help="pycryptoki daemon IP address",
        metavar="<IP address>",
        default="localhost",
        action="store",
    )
    parser.add_argument(
        "-p",
        "--port",
        dest="p",
        help="pycryptoki daemon IP port",
        metavar="<number>",
        default=8001,
        action="store",
        type=int,
    )
    parser.add_argument(
        "-f",
        "--forked",
        dest="forked",
        help="Fork the daemon from the parent process so we can recover from " "segfaults",
        default=False,
        action="store_true",
    )
    parser.add_argument(
        "-l",
        "--loglevel",
        choices=["DEBUG", "INFO", "WARNING", "ERROR"],
        default="DEBUG",
        action="store",
        help="Log level.",
    )
    parser.add_argument(
        "-lf",
        "--logfile",
        action="store",
        dest="logfile",
        help="Specifies a logfile to output to. Will perform log rotation based "
        "on file size. If specified, will NOT output to stdout.",
    )
    args = parser.parse_args()
    ip = args.i
    port = args.p

    logger = configure_logging(args.logfile)
    logger.info("Pycryptoki Version: %s", pkg_resources.get_distribution("pycryptoki").version)
    logger.info("Pycryptoki Daemon ip={}, port={}, PID={}".format(ip, port, os.getpid()))

    server_config = {
        "allow_public_attrs": True,
        "allow_all_attrs": True,
        "allow_getattr": True,
        "allow_setattr": True,
        "allow_delattr": True,
    }

    server_kwargs = dict(
        target=server_launch, args=(PycryptokiService, ip, port, server_config), logger=logger
    )

    if args.forked:
        logger.info("Starting PycryptokiServer in a separate process...")
        server = create_server_subprocess(**server_kwargs)
        if server.exitcode is not None and not server.is_alive():
            logger.error("Failed to start PycryptokiServer!")
            exit(-1)

        while True:
            if server.exitcode not in (1, None, -15) and not server.is_alive():
                logger.error(
                    "PycryptokiServer died w/ exit code %s! Possible segfault", server.exitcode
                )
                logger.info("Restarting Pycryptoki server")
                server.terminate()
                server = create_server_subprocess(**server_kwargs)

            time.sleep(0.5)

    else:
        server_launch(PycryptokiService, ip, port, server_config)<|MERGE_RESOLUTION|>--- conflicted
+++ resolved
@@ -100,11 +100,8 @@
     ca_open_application_id_for_container_v2_ex,
     ca_close_application_id_for_container_v2,
     ca_close_application_id_for_container_v2_ex,
-<<<<<<< HEAD
-=======
     ca_session_cancel,
     ca_session_cancel_ex,
->>>>>>> b0395296
 )
 from pycryptoki.ca_extensions.stc import (
     ca_stc_register,
@@ -679,12 +676,9 @@
     ca_reset_authorization_data = staticmethod(ca_reset_authorization_data)
     ca_reset_authorization_data_ex = staticmethod(ca_reset_authorization_data_ex)
 
-<<<<<<< HEAD
-=======
     ca_session_cancel = staticmethod(ca_session_cancel)
     ca_session_cancel_ex = staticmethod(ca_session_cancel_ex)
 
->>>>>>> b0395296
     ca_bip32_import_public_key = staticmethod(ca_bip32_import_public_key)
     ca_bip32_import_public_key_ex = staticmethod(ca_bip32_import_public_key_ex)
     ca_bip32_export_public_key = staticmethod(ca_bip32_export_public_key)

from __future__ import print_function

from rpyc.utils.classic import SlaveService
from six import string_types, binary_type

from pycryptoki.string_helpers import _decode, _coerce_mech_to_str

"""
Contains both a local and remote pycryptoki client
"""
import inspect
import logging
import socket
from functools import wraps

import rpyc
import time

from rpyc.core.protocol import PingError

from .daemon import rpyc_pycryptoki
from .lookup_dicts import ATTR_NAME_LOOKUP, ret_vals_dictionary

LOG = logging.getLogger(__name__)

DEFAULT_TIMEOUT = 300

# from https://github.com/saltycrane/retry-decorator/blob/master/decorators.py
def retry(ExceptionToCheck, tries=4, delay=3, backoff=2, logger=None):
    """Retry calling the decorated function using an exponential backoff.

    http://www.saltycrane.com/blog/2009/11/trying-out-retry-decorator-python/
    original from: http://wiki.python.org/moin/PythonDecoratorLibrary#Retry

    :param ExceptionToCheck: the exception to check. may be a tuple of
        exceptions to check
    :type ExceptionToCheck: Exception or tuple
    :param tries: number of times to try (not retry) before giving up
    :type tries: int
    :param delay: initial delay between retries in seconds
    :type delay: int
    :param backoff: backoff multiplier e.g. value of 2 will double the delay
        each retry
    :type backoff: int
    :param logger: logger to use. If None, print
    :type logger: logging.Logger instance
    """

    def deco_retry(f):
        @wraps(f)
        def f_retry(*args, **kwargs):
            mtries, mdelay = tries, delay
            while mtries > 1:
                try:
                    return f(*args, **kwargs)
                except ExceptionToCheck as e:
                    msg = "%s, Retrying in %d seconds..." % (str(e), mdelay)
                    if logger:
                        logger.warning(msg)
                    else:
                        print(msg)
                    time.sleep(mdelay)
                    mtries -= 1
                    mdelay *= backoff
            return f(*args, **kwargs)

        return f_retry  # true decorator

    return deco_retry


def connection_test(func):
    """
    Decorator to check that the underlying rpyc connection is alive before
    sending commands across it.

    :param func:
    :return:
    """

    @wraps(func)
    def wrapper(self, *args, **kwargs):
        """
        Inner closure.
        """
        if not self.started:
            self.start()

        return func(self, *args, **kwargs)

    return wrapper


def log_args(funcname, arg_dict):
    """
    This will run through each of the key, value pairs of the argument spec passed into
    pycryptoki and perform the following checks:

        * if key is a template, format the template data through a dict lookup
        * if key is password, set the log data to be '*'
        * if value is longer than 40 characters, abbreviate it.

    :param arg_dict:
    :return:
    """
    log_msg = "Remote pycryptoki command: {}()".format(funcname)
    if arg_dict:
        log_msg += " with args:"
    log_list = [log_msg]
    for key, value in arg_dict.items():
        if "template" in key and isinstance(value, dict):
            # Means it's a template, so let's perform a lookup on all of the objects within
            # this.
            log_list.append("\t%s: " % key)
            for template_key, template_value in arg_dict[key].items():
                log_list.append(
                    "\t\t%s: %s"
                    % (ATTR_NAME_LOOKUP.get(template_key, template_key), template_value)
                )
        elif "password" in key:
            log_list.append("\t%s: *" % key)
        elif "mechanism" in key:
            log_list.append("\t%s: " % key)
            nice_mech = _coerce_mech_to_str(arg_dict[key]).splitlines()
            log_list.extend(["\t\t%s" % x for x in nice_mech])
        else:
            if isinstance(value, binary_type):
                log_val = _decode(value)
            else:
                log_val = value

            if isinstance(log_val, (string_types, binary_type)) and len(log_val) > 40:
                msg = "\t%s: %s[...]%s" % (key, log_val[:20], log_val[-20:])
            else:
                msg = "\t%s: %s" % (key, log_val)
            log_list.append(msg)

    LOG.debug("\n".join(log_list))


class RemotePycryptokiClient(object):
    """Class to handle connecting to a remote Pycryptoki RPYC daemon.

    After instantiation, you can use it directly to make calls to a remote
    cryptoki library via RPYC (no need to do any imports or anything like that, just
    use the direct pycryptoki call like client.c_initialize_ex() )

    :param ip: IP Address of the client the remote daemon is running on.
    :param port: What Port the daemon is running on.
    """

    def __init__(self, ip=None, port=None, timeout=300):
        self.ip = ip
        self.port = port
        self.default_timeout = timeout
        self.connection = None
        self.server = None

    def kill(self):
        """
        Close out the local RPYC connection.
        """
        # maybe we should be reloading cryptoki dll?
        if self.started and not self.connection.closed:
            LOG.info("Stopping remote pycryptoki connection.")
            self.connection.close()

    @retry((socket.error, EOFError, PingError), logger=LOG)
    def start(self):
        """
        Start the connection to the remote RPYC daemon.
        """
        if not self.started:
            LOG.info("Starting remote pycryptoki connection")
            self.connection = rpyc.utils.factory.connect(
                host=self.ip,
                port=self.port,
                service=SlaveService,
<<<<<<< HEAD
                config={"sync_request_timeout": DEFAULT_TIMEOUT},
=======
                config={"sync_request_timeout": self.default_timeout},
>>>>>>> b0395296
            )
            self.connection.ping()
            self.server = self.connection.root

    @property
    def timeout(self):
        """
        Get the underlying connection timeout value.
        """
        if self.connection:
            # Possible issue here, on RPYC 3.4.x, this timeout is a class-var (SYNC_REQUEST_TIMEOUT)
            # I don't know if I want to update it, because we haven't really seen any issues of
            # timeouts on 3.4.x. It's possible that there's some backend changes to how commands
            # are dispatched on 4.x that makes the timeout come into play more...
            return self.connection._config.get("sync_request_timeout") or getattr(
                self.connection, "SYNC_REQUEST_TIMEOUT", None
            )
        else:
            return None

    @timeout.setter
    def timeout(self, value):
        """
        Set the underlying connection's timeout value. Useful if you're doing something like
        DH param generation which can take a long time... or doing an 8k RSA keygen on a G5.
        """
        self.connection._config["sync_request_timeout"] = value

    def cleanup(self):
        """ """
        pass

    @property
    def started(self):
        """
        Check if the RPYC connection is alive.

        :return: boolean
        """
        try:
            return (
                self.connection is not None
                and self.server is not None
                and self.connection.ping() is None
            )
        except (PingError, EOFError):
            self.connection = None
            self.server = None
            return False

    @connection_test
    def __getattr__(self, name):
        """
        This is the python default attribute handler, if an attribute
        is not found it's probably a pycryptoki call that we forward
        automagically to the server
        """
        if hasattr(self.server, name):

            def wrapper(*args, **kwargs):
                """
                Closer to allow us to log the full args & keyword argument list
                of all calls.
                """
                will_raise = False
                if name.endswith("_ex"):
                    func = getattr(self.server, name.rsplit("_ex", 1)[0])
                    will_raise = True
                else:
                    func = getattr(self.server, name)
                nice_args = inspect.getcallargs(func, *args, **kwargs)

                log_args(name, nice_args)

                remote_func = getattr(self.server, name)
                ret = remote_func(*args, **kwargs)
                # Two major calling types for pycryptoki:
                # 1. with _ex appended, which will raise an exception if retcode != 0
                # 2. without _ex, which will return either just the retcode, or a tuple where the
                #    first item is the retcode.
                # We can assume the calls that could raise an exception will *also* log the retcode.
                if not will_raise:
                    retcode = ret
                    if isinstance(ret, tuple):
                        retcode = ret[0]
                    LOG.debug(
                        "Remote call '%s' returned %s (%s)",
                        name,
                        ret_vals_dictionary.get(retcode, "Unknown"),
                        retcode,
                    )
                return ret

            return wrapper
        else:
            raise AttributeError(name)


class LocalPycryptokiClient(object):
    """Class forwards calls to pycryptoki to local client but looks identical to remote
    client


    """

    def __init__(self):
        """Nothing really to do"""
        pass

    def __getattr__(self, name):
        """
        Function that overrides python attribute lookup; automagically calls
        functions in pycryptoki if they're listed in the daemon
        """
        LOG.info("Running local pycryptoki command: {0}".format(name))
        return getattr(rpyc_pycryptoki, name)

    def kill(self):
        """ """
        # nothing to do here, maybe we should unload and reload the dll
        pass

    def cleanup(self):
        """ """
        # nothing to do here
        pass<|MERGE_RESOLUTION|>--- conflicted
+++ resolved
@@ -176,11 +176,7 @@
                 host=self.ip,
                 port=self.port,
                 service=SlaveService,
-<<<<<<< HEAD
-                config={"sync_request_timeout": DEFAULT_TIMEOUT},
-=======
                 config={"sync_request_timeout": self.default_timeout},
->>>>>>> b0395296
             )
             self.connection.ping()
             self.server = self.connection.root
